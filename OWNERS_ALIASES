--- conflicted
+++ resolved
@@ -15,13 +15,10 @@
     - omertuc
     - eliorerz
     - osherdp
-<<<<<<< HEAD
     - flaper87
     - mkowalski
     - eifrach
-=======
     - adriengentil
->>>>>>> a4742616
   emeritus_approvers:
     - empovit
     - yevgeny-shnaidman
